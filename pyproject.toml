--- conflicted
+++ resolved
@@ -13,8 +13,11 @@
     "python-multipart==0.0.20",
     "python-dotenv==1.1.1",
     "pytest>=8.4.1",
-<<<<<<< HEAD
     "httpx>=0.24.0",
+    "black>=24.0.0",
+    "flake8>=7.0.0",
+    "isort>=5.13.0",
+    "mypy>=1.8.0",
 ]
 
 [tool.pytest.ini_options]
@@ -28,12 +31,6 @@
     "integration: Integration tests",
     "api: API endpoint tests",
     "slow: Slow running tests"
-]
-=======
-    "black>=24.0.0",
-    "flake8>=7.0.0",
-    "isort>=5.13.0",
-    "mypy>=1.8.0",
 ]
 
 [tool.black]
@@ -76,5 +73,4 @@
 warn_unused_ignores = true
 warn_no_return = true
 warn_unreachable = true
-strict_equality = true
->>>>>>> d2c15b0b
+strict_equality = true